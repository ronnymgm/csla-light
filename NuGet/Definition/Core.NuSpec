﻿<?xml version="1.0" encoding="utf-8"?>
<package>
  <metadata>
    <id>CSLA-Core</id>
    <title>CSLA .NET - Core</title>
    <tags>CSLA Business Core</tags>
    <version>4.6.3-Beta2</version>
    <authors>Marimer LLC</authors>
    <licenseUrl>https://github.com/MarimerLLC/csla/blob/master/license.md</licenseUrl>
    <projectUrl>http://www.cslanet.com/</projectUrl>
    <iconUrl>https://raw.githubusercontent.com/MarimerLLC/csla/master/Support/Logos/csla.png</iconUrl>
    <requireLicenseAcceptance>true</requireLicenseAcceptance>
    <description>
Supports the creation of Class Library projects containing business domain classes, Windows Services, Console applications and other native Windows application models.

CSLA .NET is an application development framework that reduces the cost of building and maintaining applications. The framework enables developers to build an object-oriented business layer for their application that encapsulates all business, authorization and validation logic for the application.
    </description>
    <summary>
Supports the creation of Class Library projects containing business domain classes, Windows Services, Console applications and other native Windows application models.
    </summary>
    <language>en-US</language>
    <dependencies>
      <group targetFramework="net46" />
      <group targetFramework="net45" />
      <group targetFramework="net40">
        <dependency id="Microsoft.Bcl.Async" version="1.0.165" />
        <dependency id="Microsoft.Bcl" version="1.1.6" />
        <dependency id="Microsoft.Net.Http" version="2.2.28" />
      </group>
      <group targetFramework="uap10.0">
        <dependency id="System.Collections" version="4.0.10" />
        <dependency id="System.ComponentModel.Annotations" version="4.0.10" />
        <dependency id="System.Diagnostics.Debug" version="4.0.10" />
        <dependency id="System.Linq" version="4.0.0" />
        <dependency id="System.Linq.Expressions" version="4.0.10" />
        <dependency id="System.ObjectModel" version="4.0.10" />
        <dependency id="System.Reflection" version="4.0.10" />
        <dependency id="System.Reflection.TypeExtensions" version="4.0.0" />
        <dependency id="System.Runtime" version="4.0.20" />
        <dependency id="System.Runtime.InteropServices.WindowsRuntime" version="4.0.0" />
        <dependency id="System.Threading" version="4.0.10" />
        <dependency id="System.Threading.Tasks" version="4.0.10" />
      </group>
    </dependencies>
  </metadata>
  <files>
    <!-- .NET 4.0 Client -->
    <file src="..\..\Bin\Release\NET4\**\Csla.dll*" target="lib\net40" />
    <file src="..\..\Bin\Release\NET4\**\Csla.pdb*" target="lib\net40" />
    <file src="..\..\Bin\Release\NET4\**\Csla.resources.dll*" target="lib\net40" />
    <file src="..\..\Bin\Release\NET4\**\Csla.resources.pdb*" target="lib\net40" />
    <file src="..\..\Bin\Release\NET4\**\Csla.xml*" target="lib\net40" />
    <!-- .NET 4.5 Client -->
    <file src="..\..\Bin\Release\NET45\**\Csla.dll*" target="lib\net45" />
    <file src="..\..\Bin\Release\NET45\**\Csla.pdb*" target="lib\net45" />
    <file src="..\..\Bin\Release\NET45\**\Csla.resources.dll*" target="lib\net45" />
    <file src="..\..\Bin\Release\NET45\**\Csla.resources.pdb*" target="lib\net45" />
    <file src="..\..\Bin\Release\NET45\**\Csla.xml*" target="lib\net45" />
    <!-- .NET 4.6 Client -->
    <file src="..\..\Bin\Release\NET46\**\Csla.dll*" target="lib\net46" />
    <file src="..\..\Bin\Release\NET46\**\Csla.pdb*" target="lib\net46" />
    <file src="..\..\Bin\Release\NET46\**\Csla.resources.dll*" target="lib\net46" />
    <file src="..\..\Bin\Release\NET46\**\Csla.resources.pdb*" target="lib\net46" />
    <file src="..\..\Bin\Release\NET46\**\Csla.xml*" target="lib\net46" />
    <!-- CSLA Analyzers -->
    <file src="..\..\Bin\Release\Analyzers\**\Csla.Analyzers.dll*" target="analyzers\c#" />
    <file src="..\..\Bin\Release\Analyzers\**\Csla.Analyzers.pdb*" target="analyzers\c#" />
    <file src="..\..\Bin\Release\Analyzers\tools\*.ps1" target="tools\" />
    <!-- Windows Runtime Client -->
    <file src="..\..\Bin\Release\WinRT\**\Csla.dll*" target="lib\NetCore45" />
    <file src="..\..\Bin\Release\WinRT\**\Csla.pdb*" target="lib\NetCore45" />
    <file src="..\..\Bin\Release\WinRT\**\Csla.pri*" target="lib\NetCore45" />
    <file src="..\..\Bin\Release\WinRT\**\Csla.xml*" target="lib\NetCore45" />
    <!-- UWP Client -->
    <file src="..\..\Bin\Release\UWP\**\Csla.dll*" target="lib\uap10.0" />
    <file src="..\..\Bin\Release\UWP\**\Csla.pdb*" target="lib\uap10.0" />
    <file src="..\..\Bin\Release\UWP\**\Csla.pri*" target="lib\uap10.0" />
    <file src="..\..\Bin\Release\UWP\**\Csla.xml*" target="lib\uap10.0" />
    <!-- aspnet 5.0 Client -->
    <file src="..\..\Bin\Release\NetCore5.0\**\Csla.dll*" target="lib\dnxcore50" />
    <file src="..\..\Bin\Release\NetCore5.0\**\Csla.pdb*" target="lib\dnxcore50" />
    <file src="..\..\Bin\Release\NetCore5.0\**\Csla.pri*" target="lib\dnxcore50" />
    <file src="..\..\Bin\Release\NetCore5.0\**\Csla.xml*" target="lib\dnxcore50" />
<<<<<<< HEAD
    <!-- PCL -->
    <file src="..\..\Bin\Release\PCL\**\Csla.dll*" target="lib\portable-net45+netcore45+wpa81" />
    <file src="..\..\Bin\Release\PCL\**\Csla.pdb*" target="lib\portable-net45+netcore45+wpa81" />
    <file src="..\..\Bin\Release\PCL\**\Csla.pri*" target="lib\portable-net45+netcore45+wpa81" />
    <file src="..\..\Bin\Release\PCL\**\Csla.xml*" target="lib\portable-net45+netcore45+wpa81" />
=======
    <!-- PCL Profile111 -->
    <file src="..\..\Bin\Release\PCL\**\Csla.dll*" target="lib\portable-net45+win8+wpa81" />
    <file src="..\..\Bin\Release\PCL\**\Csla.pdb*" target="lib\portable-net45+win8+wpa81" />
    <file src="..\..\Bin\Release\PCL\**\Csla.pri*" target="lib\portable-net45+win8+wpa81" />
    <file src="..\..\Bin\Release\PCL\**\Csla.xml*" target="lib\portable-net45+win8+wpa81" />
>>>>>>> 57d855f5
    <!-- Windows Runtime Phone Client -->
    <file src="..\..\Bin\Release\WinRT.Phone\**\Csla.dll*" target="lib\wpa" />
    <file src="..\..\Bin\Release\WinRT.Phone\**\Csla.pdb*" target="lib\wpa" />
    <file src="..\..\Bin\Release\WinRT.Phone\**\Csla.pri*" target="lib\wpa" />
    <file src="..\..\Bin\Release\WinRT.Phone\**\Csla.xml*" target="lib\wpa" />
    <!-- Xamarin Android Client -->
    <file src="..\..\Bin\Release\Android\**\Csla.dll*" target="lib\MonoAndroid10" />
    <file src="..\..\Bin\Release\Android\**\Csla.pdb*" target="lib\MonoAndroid10" />
    <file src="..\..\Bin\Release\Android\**\Csla.xml*" target="lib\MonoAndroid10" />
    <!-- Xamarin iOS Client -->
    <file src="..\..\Bin\Release\iOSClassic\**\Csla.dll*" target="lib\MonoTouch10" />
    <file src="..\..\Bin\Release\iOSClassic\**\Csla.pdb*" target="lib\MonoTouch10" />
    <file src="..\..\Bin\Release\iOSClassic\**\Csla.xml*" target="lib\MonoTouch10" />
    <file src="..\..\Bin\Release\iOS\**\Csla.dll*" target="lib\Xamarin.iOS10" />
    <file src="..\..\Bin\Release\iOS\**\Csla.pdb*" target="lib\Xamarin.iOS10" />
    <file src="..\..\Bin\Release\iOS\**\Csla.xml*" target="lib\Xamarin.iOS10" />
    <!-- Source Files for Symbol Server -->
    <file src="..\..\Source\**\*.cs" target="src" />
  </files>
</package><|MERGE_RESOLUTION|>--- conflicted
+++ resolved
@@ -81,19 +81,11 @@
     <file src="..\..\Bin\Release\NetCore5.0\**\Csla.pdb*" target="lib\dnxcore50" />
     <file src="..\..\Bin\Release\NetCore5.0\**\Csla.pri*" target="lib\dnxcore50" />
     <file src="..\..\Bin\Release\NetCore5.0\**\Csla.xml*" target="lib\dnxcore50" />
-<<<<<<< HEAD
-    <!-- PCL -->
-    <file src="..\..\Bin\Release\PCL\**\Csla.dll*" target="lib\portable-net45+netcore45+wpa81" />
-    <file src="..\..\Bin\Release\PCL\**\Csla.pdb*" target="lib\portable-net45+netcore45+wpa81" />
-    <file src="..\..\Bin\Release\PCL\**\Csla.pri*" target="lib\portable-net45+netcore45+wpa81" />
-    <file src="..\..\Bin\Release\PCL\**\Csla.xml*" target="lib\portable-net45+netcore45+wpa81" />
-=======
     <!-- PCL Profile111 -->
     <file src="..\..\Bin\Release\PCL\**\Csla.dll*" target="lib\portable-net45+win8+wpa81" />
     <file src="..\..\Bin\Release\PCL\**\Csla.pdb*" target="lib\portable-net45+win8+wpa81" />
     <file src="..\..\Bin\Release\PCL\**\Csla.pri*" target="lib\portable-net45+win8+wpa81" />
     <file src="..\..\Bin\Release\PCL\**\Csla.xml*" target="lib\portable-net45+win8+wpa81" />
->>>>>>> 57d855f5
     <!-- Windows Runtime Phone Client -->
     <file src="..\..\Bin\Release\WinRT.Phone\**\Csla.dll*" target="lib\wpa" />
     <file src="..\..\Bin\Release\WinRT.Phone\**\Csla.pdb*" target="lib\wpa" />
