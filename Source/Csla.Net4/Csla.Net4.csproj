--- conflicted
+++ resolved
@@ -214,7 +214,6 @@
     <Compile Include="..\Csla\Properties\Settings.Designer.cs">
       <Link>Properties\Settings.Designer.cs</Link>
     </Compile>
-<<<<<<< HEAD
     <Compile Include="..\Csla\PropertyInfo.cs">
       <Link>PropertyInfo.cs</Link>
     </Compile>
@@ -639,8 +638,6 @@
     <Compile Include="..\Csla\Utilities.cs">
       <Link>Utilities.cs</Link>
     </Compile>
-=======
->>>>>>> 34ae783e
     <Compile Include="Properties\AssemblyInfo.cs" />
     <Compile Include="Service References\WcfPortal\Reference.cs">
       <AutoGen>True</AutoGen>
